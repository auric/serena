--- conflicted
+++ resolved
@@ -70,13 +70,9 @@
         ]
 
     @classmethod
-<<<<<<< HEAD
-    def _setup_runtime_dependencies(cls, logger: LanguageServerLogger, config: LanguageServerConfig) -> list[str]:
-=======
     def _setup_runtime_dependencies(
         cls, logger: LanguageServerLogger, config: LanguageServerConfig, solidlsp_settings: SolidLSPSettings
-    ) -> str:
->>>>>>> a2e0e8e2
+    ) -> list[str]:
         """
         Setup runtime dependencies for TypeScript Language Server and return the command to start the server.
         """
@@ -124,18 +120,11 @@
         )
 
         # Install typescript and typescript-language-server if not already installed
-<<<<<<< HEAD
-        tsserver_ls_dir = os.path.join(cls.ls_resources_dir(), "ts-lsp")
+        tsserver_ls_dir = os.path.join(cls.ls_resources_dir(solidlsp_settings), "ts-lsp")
         tsserver_script_path = os.path.join(tsserver_ls_dir, "node_modules", "typescript-language-server", "lib", "cli.mjs")
 
         if not os.path.exists(tsserver_script_path):
             logger.log(f"Typescript Language Server script not found at {tsserver_script_path}. Installing...", logging.INFO)
-=======
-        tsserver_ls_dir = os.path.join(cls.ls_resources_dir(solidlsp_settings), "ts-lsp")
-        tsserver_executable_path = os.path.join(tsserver_ls_dir, "node_modules", ".bin", "typescript-language-server")
-        if not os.path.exists(tsserver_executable_path):
-            logger.log(f"Typescript Language Server executable not found at {tsserver_executable_path}. Installing...", logging.INFO)
->>>>>>> a2e0e8e2
             with LogTime("Installation of TypeScript language server dependencies", logger=logger.logger):
                 deps.install(logger, tsserver_ls_dir)
 
