--- conflicted
+++ resolved
@@ -11,9 +11,6 @@
 
 from solidlsp.ls_logger import LanguageServerLogger
 from solidlsp.ls_utils import FileUtils, PlatformUtils
-
-log = logging.getLogger(__name__)
-
 
 @dataclass(kw_only=True)
 class RuntimeDependency:
@@ -74,46 +71,7 @@
         return results
 
     @staticmethod
-<<<<<<< HEAD
     def _run_command(command: str | list[str], logger: LanguageServerLogger, cwd: str) -> None:
-
-        is_windows = PlatformUtils.get_platform_id().value.startswith("win")
-        if isinstance(command, list):
-            command_parts = command
-        else:
-            command_parts = shlex.split(command, posix=not is_windows)
-
-        logger.log(f"Running command: {' '.join(command_parts)} in '{cwd}'", logging.INFO)
-
-        try:
-            if is_windows:
-                subprocess.run(
-                    command_parts,
-                    input='', # Needed for Claude Code on Windows to avoid hanging
-                    check=True,
-                    timeout=60,
-                    cwd=cwd,
-                )
-            else:
-                import pwd
-
-                user = pwd.getpwuid(os.getuid()).pw_name
-                subprocess.run(
-                    command_parts,
-                    check=True,
-                    user=user,
-                    cwd=cwd,
-                    stdout=subprocess.DEVNULL,
-                    stderr=subprocess.DEVNULL,
-                )
-        except Exception as e:
-            logger.log(f"Command '{' '.join(command_parts)}' failed with error: {e}", logging.ERROR)
-            raise
-
-        logger.log(f"Command '{' '.join(command_parts)}' executed successfully in '{cwd}'", logging.INFO)
-
-=======
-    def _run_command(command: str, cwd: str) -> None:
         kwargs = {}
         if PlatformUtils.get_platform_id().is_windows():
             kwargs["creationflags"] = subprocess.CREATE_NO_WINDOW  # type: ignore
@@ -121,24 +79,41 @@
             import pwd
 
             kwargs["user"] = pwd.getpwuid(os.getuid()).pw_name
-        log.info("Running command '%s' in '%s'", command, cwd)
-        completed_process = subprocess.run(
-            command,
-            shell=True,
-            check=True,
-            cwd=cwd,
-            stdout=subprocess.PIPE,
-            stderr=subprocess.STDOUT,
-            **kwargs,
-        )
-        if completed_process.returncode != 0:
-            log.warning("Command '%s' failed with return code %d", command, completed_process.returncode)
-            log.warning("Command output:\n%s", completed_process.stdout)
+
+        if isinstance(command, list):
+            command_parts = command
         else:
-            log.info(
-                "Command completed successfully",
+            command_parts = shlex.split(command, posix=not PlatformUtils.get_platform_id().is_windows())
+
+        logger.log(f"Running command: '{' '.join(command_parts)}' in '{cwd}'", logging.INFO)
+
+        try:
+            completed_process = subprocess.run(
+                command_parts,
+                input='', # Needed for Claude Code on Windows to avoid hanging
+                shell=not PlatformUtils.get_platform_id().is_windows(),
+                capture_output=True,
+                check=True,
+                cwd=cwd,
+                **kwargs,
             )
->>>>>>> f64768e9
+            if completed_process.returncode != 0:
+                logger.log(
+                    f"Command '{' '.join(command_parts)}' failed with return code {completed_process.returncode}, stderr: \n{completed_process.stderr.decode()}, stddout: \n{completed_process.stdout.decode()}",
+                    logging.WARNING,
+                )
+                logger.log(f"Command output:\n{completed_process.stdout}", logging.WARNING)
+            else:
+                logger.log(
+                    "Command completed successfully",
+                    logging.INFO
+                )
+        except Exception as e:
+            logger.log(
+                f"Failed to run command '{' '.join(command_parts)}': {e}",
+                logging.ERROR
+            )
+            raise
 
     @staticmethod
     def _install_from_url(dep: RuntimeDependency, logger: LanguageServerLogger, target_dir: str) -> None:
